--- conflicted
+++ resolved
@@ -25,14 +25,14 @@
 - Fixed ``Spectrum1D.with_flux_unit()`` not converting uncertainty along
   with flux unit. [#1181]
 
-<<<<<<< HEAD
-- Fixed ``mwmVisit`` SDSS-V ``Spectrum1D`` and ``SpectrumList`` default loader being unable to load files containing only BOSS instrument spectra. [#1185]
+- Fixed ``mwmVisit`` SDSS-V ``Spectrum1D`` and ``SpectrumList`` default loader 
+  being unable to load files containing only BOSS instrument spectra. [#1185]
 
 - Fixed automatic format detection for SDSS-V ``SpectrumList`` default loaders. [#1185]
-=======
+
 - Fixed extracting a spectral region when one of spectrum/region is in wavelength
   and the other is in frequency units. [#1187]
->>>>>>> a34ebb8d
+
 
 Other Changes and Additions
 ^^^^^^^^^^^^^^^^^^^^^^^^^^^
