--- conflicted
+++ resolved
@@ -176,27 +176,8 @@
         self.fits_header_writers = {'linear': self._write_fits_header_linear,
                                     'matrix': self._write_fits_header_matrix}
 
-<<<<<<< HEAD
-    def __call__(self, *inputs, **kwargs):
-        inputs, format_info = self.prepare_inputs(*inputs, **kwargs)
-        outputs = self.evaluate(*itertools.chain(inputs, [self.unit], self.param_sets, ))
-
-        if self.n_outputs == 1:
-            outputs = (outputs,)
-
-        return self.prepare_outputs(format_info, *outputs, **kwargs)
-
-    @classmethod
-    def evaluate(cls, pixel_indices, unit=None, *coeffs):
-        val = super(Spectrum1DPolynomialWCS, cls).evaluate(pixel_indices,
-                                                            *coeffs)
-        return val*unit
-=======
-
     def evaluate(self, pixel_indices, *coeffs):
         return super(Spectrum1DPolynomialWCS, self).evaluate(pixel_indices,
-                                                            *coeffs) * self.unit
->>>>>>> 67051d6b
 
     def write_fits_header(self, header, spectral_axis=1, method='linear'):
         self.fits_header_writers[method](header, spectral_axis)
